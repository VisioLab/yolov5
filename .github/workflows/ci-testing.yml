# YOLOv5 🚀 by Ultralytics, GPL-3.0 license
# YOLOv5 Continuous Integration (CI) GitHub Actions tests

name: YOLOv5 CI

<<<<<<< HEAD
# on:
#   push:
#     # branches: [master]
#     branches: feature-AFC-1729
#   pull_request:
#     # branches: [master]
#     branches: feature-AFC-1729

# jobs:
#   tests:
#     runs-on: ${{ matrix.os }}
#     strategy:
#       matrix:
#         os: [ubuntu-latest]
#         python-version: [3.8]
#         model: [yolov5s]
#     steps:
#       - uses: actions/checkout@v3
#       - uses: actions/setup-python@v4
#         with:
#           python-version: ${{ matrix.python-version }}
#           cache: 'pip'
#       - name: Install requirements
#         run: |
#           python -m pip install --upgrade pip wheel
#           pip install -r requirements.txt --extra-index-url https://download.pytorch.org/whl/cpu
#           python --version
#           pip --version
#           pip list
#       - name: Check environment
#         run: |
#           python -c "import utils; utils.notebook_init()"
#           echo "RUNNER_OS is $RUNNER_OS"
#           echo "GITHUB_EVENT_NAME is $GITHUB_EVENT_NAME"
#           echo "GITHUB_WORKFLOW is $GITHUB_WORKFLOW"
#           echo "GITHUB_ACTOR is $GITHUB_ACTOR"
#           echo "GITHUB_REPOSITORY is $GITHUB_REPOSITORY"
#           echo "GITHUB_REPOSITORY_OWNER is $GITHUB_REPOSITORY_OWNER"
#       - name: Run tests
#         shell: bash
#         run: |
#           # export PYTHONPATH="$PWD"  # to run '$ python *.py' files in subdirectories
#           d=cpu  # device
#           model=${{ matrix.model }}
#           best=runs/train/exp/weights/best.pt
#           # Train
#           python train.py --img 64 --batch 32 --weights $model.pt --cfg $model.yaml --epochs 1 --device $d
#           # Val
#           python val.py --img 64 --batch 32 --weights $model.pt --device $d
#           python val.py --img 64 --batch 32 --weights $best --device $d
#           # Detect
#           python detect.py --weights $model.pt --device $d
#           python detect.py --weights $best --device $d
#           python hubconf.py  # hub
#           # Export
#           python models/yolo.py --cfg $model.yaml  # build PyTorch model
#           python export_coreml.py --weights $model.pt
#           # Python
#           python - <<EOF
#           import torch
#           model = torch.hub.load('.', 'custom', path='$model', source='local')
#           print(model('data/images/bus.jpg'))
#           model = torch.hub.load('.', 'custom', path='$best', source='local')
#           print(model('data/images/bus.jpg'))
#           EOF



# YOLOv5 🚀 by Ultralytics, GPL-3.0 license
# YOLOv5 Continuous Integration (CI) GitHub Actions tests

name: YOLOv5 CI

on:
  push:
    # branches: [master]
    branches: feature-AFC-1729
  pull_request:
    # branches: [master]
    branches: feature-AFC-1729
  # schedule:
  #   - cron: '0 0 * * *'  # runs at 00:00 UTC every day

jobs:
  Benchmarks:
=======
on:
  push:
    branches: [master]
  pull_request:
    branches: [master]

jobs:
  tests:
>>>>>>> 01fd8492
    runs-on: ${{ matrix.os }}
    strategy:
      matrix:
        os: [ubuntu-latest]
<<<<<<< HEAD
        python-version: [3.9]
        model: [yolov5n]
=======
        python-version: [3.8]
        model: [yolov5s]
>>>>>>> 01fd8492
    steps:
      - uses: actions/checkout@v3
      - uses: actions/setup-python@v4
        with:
          python-version: ${{ matrix.python-version }}
<<<<<<< HEAD
      #- name: Cache pip
      #  uses: actions/cache@v3
      #  with:
      #    path: ~/.cache/pip
      #    key: ${{ runner.os }}-Benchmarks-${{ hashFiles('requirements.txt') }}
      #    restore-keys: ${{ runner.os }}-Benchmarks-
      - name: Install requirements
        run: |
          python -m pip install --upgrade pip wheel
          pip install -r requirements.txt coremltools openvino-dev tensorflow-cpu --extra-index-url https://download.pytorch.org/whl/cpu
          python --version
          pip --version
          pip list
      - name: Run benchmarks
        run: |
          python utils/benchmarks.py --weights ${{ matrix.model }}.pt --img 320 --hard-fail

  Tests:
    timeout-minutes: 60
    runs-on: ${{ matrix.os }}
    strategy:
      fail-fast: false
      matrix:
        os: [ubuntu-latest, macos-latest, windows-latest]
        python-version: [3.9]
        model: [yolov5n]
        include:
          - os: ubuntu-latest
            python-version: "3.7" # '3.6.8' min
            model: yolov5n
          - os: ubuntu-latest
            python-version: "3.8"
            model: yolov5n
          - os: ubuntu-latest
            python-version: "3.10"
            model: yolov5n
    steps:
      - uses: actions/checkout@v3
      - uses: actions/setup-python@v4
        with:
          python-version: ${{ matrix.python-version }}
      - name: Get cache dir
        # https://github.com/actions/cache/blob/master/examples.md#multiple-oss-in-a-workflow
        id: pip-cache
        run: echo "::set-output name=dir::$(pip cache dir)"
      - name: Cache pip
        uses: actions/cache@v3
        with:
          path: ${{ steps.pip-cache.outputs.dir }}
          key: ${{ runner.os }}-${{ matrix.python-version }}-pip-${{ hashFiles('requirements.txt') }}
          restore-keys: ${{ runner.os }}-${{ matrix.python-version }}-pip-
=======
          cache: 'pip'
>>>>>>> 01fd8492
      - name: Install requirements
        run: |
          python -m pip install --upgrade pip wheel
          pip install -r requirements.txt --extra-index-url https://download.pytorch.org/whl/cpu
          python --version
          pip --version
          pip list
      - name: Check environment
        run: |
          python -c "import utils; utils.notebook_init()"
          echo "RUNNER_OS is $RUNNER_OS"
          echo "GITHUB_EVENT_NAME is $GITHUB_EVENT_NAME"
          echo "GITHUB_WORKFLOW is $GITHUB_WORKFLOW"
          echo "GITHUB_ACTOR is $GITHUB_ACTOR"
          echo "GITHUB_REPOSITORY is $GITHUB_REPOSITORY"
          echo "GITHUB_REPOSITORY_OWNER is $GITHUB_REPOSITORY_OWNER"
      - name: Run tests
        shell: bash
        run: |
          # export PYTHONPATH="$PWD"  # to run '$ python *.py' files in subdirectories
          d=cpu  # device
          model=${{ matrix.model }}
          best=runs/train/exp/weights/best.pt
          # Train
          python train.py --img 64 --batch 32 --weights $model.pt --cfg $model.yaml --epochs 1 --device $d
          # Val
          python val.py --img 64 --batch 32 --weights $model.pt --device $d
          python val.py --img 64 --batch 32 --weights $best --device $d
          # Detect
          python detect.py --weights $model.pt --device $d
          python detect.py --weights $best --device $d
          python hubconf.py  # hub
          # Export
<<<<<<< HEAD
          # python models/tf.py --weights $model.pt  # build TF model
          python models/yolo.py --cfg $model.yaml  # build PyTorch model
          python export.py --weights $model.pt --img 64 --include torchscript  # export
=======
          python models/yolo.py --cfg $model.yaml  # build PyTorch model
          python export_coreml.py --weights $model.pt
>>>>>>> 01fd8492
          # Python
          python - <<EOF
          import torch
          model = torch.hub.load('.', 'custom', path='$model', source='local')
          print(model('data/images/bus.jpg'))
          model = torch.hub.load('.', 'custom', path='$best', source='local')
          print(model('data/images/bus.jpg'))
<<<<<<< HEAD
          EOF

=======
          EOF
>>>>>>> 01fd8492
<|MERGE_RESOLUTION|>--- conflicted
+++ resolved
@@ -3,93 +3,6 @@
 
 name: YOLOv5 CI
 
-<<<<<<< HEAD
-# on:
-#   push:
-#     # branches: [master]
-#     branches: feature-AFC-1729
-#   pull_request:
-#     # branches: [master]
-#     branches: feature-AFC-1729
-
-# jobs:
-#   tests:
-#     runs-on: ${{ matrix.os }}
-#     strategy:
-#       matrix:
-#         os: [ubuntu-latest]
-#         python-version: [3.8]
-#         model: [yolov5s]
-#     steps:
-#       - uses: actions/checkout@v3
-#       - uses: actions/setup-python@v4
-#         with:
-#           python-version: ${{ matrix.python-version }}
-#           cache: 'pip'
-#       - name: Install requirements
-#         run: |
-#           python -m pip install --upgrade pip wheel
-#           pip install -r requirements.txt --extra-index-url https://download.pytorch.org/whl/cpu
-#           python --version
-#           pip --version
-#           pip list
-#       - name: Check environment
-#         run: |
-#           python -c "import utils; utils.notebook_init()"
-#           echo "RUNNER_OS is $RUNNER_OS"
-#           echo "GITHUB_EVENT_NAME is $GITHUB_EVENT_NAME"
-#           echo "GITHUB_WORKFLOW is $GITHUB_WORKFLOW"
-#           echo "GITHUB_ACTOR is $GITHUB_ACTOR"
-#           echo "GITHUB_REPOSITORY is $GITHUB_REPOSITORY"
-#           echo "GITHUB_REPOSITORY_OWNER is $GITHUB_REPOSITORY_OWNER"
-#       - name: Run tests
-#         shell: bash
-#         run: |
-#           # export PYTHONPATH="$PWD"  # to run '$ python *.py' files in subdirectories
-#           d=cpu  # device
-#           model=${{ matrix.model }}
-#           best=runs/train/exp/weights/best.pt
-#           # Train
-#           python train.py --img 64 --batch 32 --weights $model.pt --cfg $model.yaml --epochs 1 --device $d
-#           # Val
-#           python val.py --img 64 --batch 32 --weights $model.pt --device $d
-#           python val.py --img 64 --batch 32 --weights $best --device $d
-#           # Detect
-#           python detect.py --weights $model.pt --device $d
-#           python detect.py --weights $best --device $d
-#           python hubconf.py  # hub
-#           # Export
-#           python models/yolo.py --cfg $model.yaml  # build PyTorch model
-#           python export_coreml.py --weights $model.pt
-#           # Python
-#           python - <<EOF
-#           import torch
-#           model = torch.hub.load('.', 'custom', path='$model', source='local')
-#           print(model('data/images/bus.jpg'))
-#           model = torch.hub.load('.', 'custom', path='$best', source='local')
-#           print(model('data/images/bus.jpg'))
-#           EOF
-
-
-
-# YOLOv5 🚀 by Ultralytics, GPL-3.0 license
-# YOLOv5 Continuous Integration (CI) GitHub Actions tests
-
-name: YOLOv5 CI
-
-on:
-  push:
-    # branches: [master]
-    branches: feature-AFC-1729
-  pull_request:
-    # branches: [master]
-    branches: feature-AFC-1729
-  # schedule:
-  #   - cron: '0 0 * * *'  # runs at 00:00 UTC every day
-
-jobs:
-  Benchmarks:
-=======
 on:
   push:
     branches: [master]
@@ -98,78 +11,18 @@
 
 jobs:
   tests:
->>>>>>> 01fd8492
     runs-on: ${{ matrix.os }}
     strategy:
       matrix:
         os: [ubuntu-latest]
-<<<<<<< HEAD
-        python-version: [3.9]
-        model: [yolov5n]
-=======
         python-version: [3.8]
         model: [yolov5s]
->>>>>>> 01fd8492
     steps:
       - uses: actions/checkout@v3
       - uses: actions/setup-python@v4
         with:
           python-version: ${{ matrix.python-version }}
-<<<<<<< HEAD
-      #- name: Cache pip
-      #  uses: actions/cache@v3
-      #  with:
-      #    path: ~/.cache/pip
-      #    key: ${{ runner.os }}-Benchmarks-${{ hashFiles('requirements.txt') }}
-      #    restore-keys: ${{ runner.os }}-Benchmarks-
-      - name: Install requirements
-        run: |
-          python -m pip install --upgrade pip wheel
-          pip install -r requirements.txt coremltools openvino-dev tensorflow-cpu --extra-index-url https://download.pytorch.org/whl/cpu
-          python --version
-          pip --version
-          pip list
-      - name: Run benchmarks
-        run: |
-          python utils/benchmarks.py --weights ${{ matrix.model }}.pt --img 320 --hard-fail
-
-  Tests:
-    timeout-minutes: 60
-    runs-on: ${{ matrix.os }}
-    strategy:
-      fail-fast: false
-      matrix:
-        os: [ubuntu-latest, macos-latest, windows-latest]
-        python-version: [3.9]
-        model: [yolov5n]
-        include:
-          - os: ubuntu-latest
-            python-version: "3.7" # '3.6.8' min
-            model: yolov5n
-          - os: ubuntu-latest
-            python-version: "3.8"
-            model: yolov5n
-          - os: ubuntu-latest
-            python-version: "3.10"
-            model: yolov5n
-    steps:
-      - uses: actions/checkout@v3
-      - uses: actions/setup-python@v4
-        with:
-          python-version: ${{ matrix.python-version }}
-      - name: Get cache dir
-        # https://github.com/actions/cache/blob/master/examples.md#multiple-oss-in-a-workflow
-        id: pip-cache
-        run: echo "::set-output name=dir::$(pip cache dir)"
-      - name: Cache pip
-        uses: actions/cache@v3
-        with:
-          path: ${{ steps.pip-cache.outputs.dir }}
-          key: ${{ runner.os }}-${{ matrix.python-version }}-pip-${{ hashFiles('requirements.txt') }}
-          restore-keys: ${{ runner.os }}-${{ matrix.python-version }}-pip-
-=======
           cache: 'pip'
->>>>>>> 01fd8492
       - name: Install requirements
         run: |
           python -m pip install --upgrade pip wheel
@@ -203,14 +56,8 @@
           python detect.py --weights $best --device $d
           python hubconf.py  # hub
           # Export
-<<<<<<< HEAD
-          # python models/tf.py --weights $model.pt  # build TF model
-          python models/yolo.py --cfg $model.yaml  # build PyTorch model
-          python export.py --weights $model.pt --img 64 --include torchscript  # export
-=======
           python models/yolo.py --cfg $model.yaml  # build PyTorch model
           python export_coreml.py --weights $model.pt
->>>>>>> 01fd8492
           # Python
           python - <<EOF
           import torch
@@ -218,9 +65,4 @@
           print(model('data/images/bus.jpg'))
           model = torch.hub.load('.', 'custom', path='$best', source='local')
           print(model('data/images/bus.jpg'))
-<<<<<<< HEAD
-          EOF
-
-=======
-          EOF
->>>>>>> 01fd8492
+          EOF