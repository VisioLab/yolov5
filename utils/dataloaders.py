# YOLOv5 🚀 by Ultralytics, GPL-3.0 license
"""
Dataloaders and dataset utils
"""

import glob
import hashlib
import json
import math
import os
import random
import shutil
import time
from itertools import repeat
from multiprocessing.pool import Pool, ThreadPool
from pathlib import Path
from threading import Thread
from urllib.parse import urlparse
from zipfile import ZipFile

import cv2
import numpy as np
import torch
import torch.nn.functional as F
import yaml
from PIL import ExifTags, Image, ImageOps
from torch.utils.data import DataLoader, Dataset, dataloader, distributed
from tqdm import tqdm

from utils.augmentations import Albumentations, augment_hsv, copy_paste, letterbox, mixup, random_paste_objects, random_perspective
from utils.general import (DATASETS_DIR, LOGGER, NUM_THREADS, check_dataset, check_requirements, check_yaml, clean_str,
                           is_colab, is_kaggle, segments2boxes, xyn2xy, xywh2xyxy, xywhn2xyxy, xyxy2xywhn)
from utils.torch_utils import torch_distributed_zero_first

from torch.utils.data.sampler import BatchSampler, WeightedRandomSampler
import mlflow

# Parameters
HELP_URL = 'https://github.com/ultralytics/yolov5/wiki/Train-Custom-Data'
IMG_FORMATS = 'bmp', 'dng', 'jpeg', 'jpg', 'mpo', 'png', 'tif', 'tiff', 'webp'  # include image suffixes
VID_FORMATS = 'asf', 'avi', 'gif', 'm4v', 'mkv', 'mov', 'mp4', 'mpeg', 'mpg', 'ts', 'wmv'  # include video suffixes
BAR_FORMAT = '{l_bar}{bar:10}{r_bar}{bar:-10b}'  # tqdm bar format
LOCAL_RANK = int(os.getenv('LOCAL_RANK', -1))  # https://pytorch.org/docs/stable/elastic/run.html

wrsampling = ['mult','avg'][0]

# Get orientation exif tag
for orientation in ExifTags.TAGS.keys():
    if ExifTags.TAGS[orientation] == 'Orientation':
        break


def get_hash(paths):
    # Returns a single hash value of a list of paths (files or dirs)
    size = sum(os.path.getsize(p) for p in paths if os.path.exists(p))  # sizes
    h = hashlib.md5(str(size).encode())  # hash sizes
    h.update(''.join(paths).encode())  # hash paths
    return h.hexdigest()  # return hash


def exif_size(img):
    # Returns exif-corrected PIL size
    s = img.size  # (width, height)
    try:
        rotation = dict(img._getexif().items())[orientation]
        if rotation in [6, 8]:  # rotation 270 or 90
            s = (s[1], s[0])
    except Exception:
        pass

    return s


def exif_transpose(image):
    """
    Transpose a PIL image accordingly if it has an EXIF Orientation tag.
    Inplace version of https://github.com/python-pillow/Pillow/blob/master/src/PIL/ImageOps.py exif_transpose()

    :param image: The image to transpose.
    :return: An image.
    """
    exif = image.getexif()
    orientation = exif.get(0x0112, 1)  # default 1
    if orientation > 1:
        method = {
            2: Image.FLIP_LEFT_RIGHT,
            3: Image.ROTATE_180,
            4: Image.FLIP_TOP_BOTTOM,
            5: Image.TRANSPOSE,
            6: Image.ROTATE_270,
            7: Image.TRANSVERSE,
            8: Image.ROTATE_90,}.get(orientation)
        if method is not None:
            image = image.transpose(method)
            del exif[0x0112]
            image.info["exif"] = exif.tobytes()
    return image


def create_dataloader(data_dict,
                      path,
                      imgsz,
                      batch_size,
                      stride,
                      single_cls=False,
                      hyp=None,
                      augment=False,
                      cache=False,
                      pad=0.0,
                      rect=False,
                      rank=-1,
                      workers=8,
                      image_weights=False,
                      quad=False,
                      prefix='',
                      shuffle=False,
<<<<<<< HEAD
                      train_val=''):
=======
                      negatives_path=None):
>>>>>>> 01fd8492
    if rect and shuffle:
        LOGGER.warning('WARNING: --rect is incompatible with DataLoader shuffle, setting shuffle=False')
        shuffle = False
    with torch_distributed_zero_first(rank):  # init dataset *.cache only once if DDP
        dataset = LoadImagesAndLabels(
            data_dict,
            path,
            imgsz,
            batch_size,
            augment=augment,  # augmentation
            hyp=hyp,  # hyperparameters
            rect=rect,  # rectangular batches
            cache_images=cache,
            single_cls=single_cls,
            stride=int(stride),
            pad=pad,
            image_weights=image_weights,
            prefix=prefix,
            negatives_path=negatives_path)

    batch_size = min(batch_size, len(dataset))
    nd = torch.cuda.device_count()  # number of CUDA devices
    nw = min([os.cpu_count() // max(nd, 1), batch_size if batch_size > 1 else 0, workers])  # number of workers

    if train_val=='train':
        mlflow.log_params({
            'length_train_dataset' : len(dataset)
        })
        sampler = WeightedRandomSampler(dataset._weights, len(dataset))
        loader = DataLoader if image_weights else InfiniteDataLoader  # only DataLoader allows for attribute updates
        return loader(dataset,
                    num_workers=nw,
                    batch_sampler=BatchSampler(sampler, batch_size=batch_size, drop_last=True),
                    pin_memory=True,
                    collate_fn=LoadImagesAndLabels.collate_fn4 if quad else LoadImagesAndLabels.collate_fn), dataset

    else:   
        mlflow.log_params({
            'length_val_dataset' : len(dataset)
        })

        sampler = None if rank == -1 else distributed.DistributedSampler(dataset, shuffle=shuffle)
        loader = DataLoader if image_weights else InfiniteDataLoader  # only DataLoader allows for attribute updates
        return loader(dataset,
                    batch_size=batch_size,
                    shuffle=shuffle and sampler is None,
                    num_workers=nw,
                    sampler=sampler,
                    pin_memory=True,
                    collate_fn=LoadImagesAndLabels.collate_fn4 if quad else LoadImagesAndLabels.collate_fn), dataset


class InfiniteDataLoader(dataloader.DataLoader):
    """ Dataloader that reuses workers

    Uses same syntax as vanilla DataLoader
    """

    def __init__(self, *args, **kwargs):
        super().__init__(*args, **kwargs)
        object.__setattr__(self, 'batch_sampler', _RepeatSampler(self.batch_sampler))
        self.iterator = super().__iter__()

    def __len__(self):
        return len(self.batch_sampler.sampler)

    def __iter__(self):
        for _ in range(len(self)):
            yield next(self.iterator)


class _RepeatSampler:
    """ Sampler that repeats forever

    Args:
        sampler (Sampler)
    """

    def __init__(self, sampler):
        self.sampler = sampler

    def __iter__(self):
        while True:
            yield from iter(self.sampler)


class LoadImages:
    # YOLOv5 image/video dataloader, i.e. `python detect.py --source image.jpg/vid.mp4`
    def __init__(self, path, img_size=640, stride=32, auto=True):
        files = []
        for p in sorted(path) if isinstance(path, (list, tuple)) else [path]:
            p = str(Path(p).resolve())
            if '*' in p:
                files.extend(sorted(glob.glob(p, recursive=True)))  # glob
            elif os.path.isdir(p):
                files.extend(sorted(glob.glob(os.path.join(p, '*.*'))))  # dir
            elif os.path.isfile(p):
                files.append(p)  # files
            else:
                raise FileNotFoundError(f'{p} does not exist')

        images = [x for x in files if x.split('.')[-1].lower() in IMG_FORMATS]
        videos = [x for x in files if x.split('.')[-1].lower() in VID_FORMATS]
        ni, nv = len(images), len(videos)

        self.img_size = img_size
        self.stride = stride
        self.files = images + videos
        self.nf = ni + nv  # number of files
        self.video_flag = [False] * ni + [True] * nv
        self.mode = 'image'
        self.auto = auto
        if any(videos):
            self.new_video(videos[0])  # new video
        else:
            self.cap = None
        assert self.nf > 0, f'No images or videos found in {p}. ' \
                            f'Supported formats are:\nimages: {IMG_FORMATS}\nvideos: {VID_FORMATS}'

    def __iter__(self):
        self.count = 0
        return self

    def __next__(self):
        if self.count == self.nf:
            raise StopIteration
        path = self.files[self.count]

        if self.video_flag[self.count]:
            # Read video
            self.mode = 'video'
            ret_val, img0 = self.cap.read()
            while not ret_val:
                self.count += 1
                self.cap.release()
                if self.count == self.nf:  # last video
                    raise StopIteration
                path = self.files[self.count]
                self.new_video(path)
                ret_val, img0 = self.cap.read()

            self.frame += 1
            s = f'video {self.count + 1}/{self.nf} ({self.frame}/{self.frames}) {path}: '

        else:
            # Read image
            self.count += 1
            img0 = cv2.imread(path)  # BGR
            assert img0 is not None, f'Image Not Found {path}'
            s = f'image {self.count}/{self.nf} {path}: '

        # Padded resize
        img = letterbox(img0, self.img_size, stride=self.stride, auto=self.auto)[0]

        # Convert
        img = img.transpose((2, 0, 1))[::-1]  # HWC to CHW, BGR to RGB
        img = np.ascontiguousarray(img)

        return path, img, img0, self.cap, s

    def new_video(self, path):
        self.frame = 0
        self.cap = cv2.VideoCapture(path)
        self.frames = int(self.cap.get(cv2.CAP_PROP_FRAME_COUNT))

    def __len__(self):
        return self.nf  # number of files


class LoadWebcam:  # for inference
    # YOLOv5 local webcam dataloader, i.e. `python detect.py --source 0`
    def __init__(self, pipe='0', img_size=640, stride=32):
        self.img_size = img_size
        self.stride = stride
        self.pipe = eval(pipe) if pipe.isnumeric() else pipe
        self.cap = cv2.VideoCapture(self.pipe)  # video capture object
        self.cap.set(cv2.CAP_PROP_BUFFERSIZE, 3)  # set buffer size

    def __iter__(self):
        self.count = -1
        return self

    def __next__(self):
        self.count += 1
        if cv2.waitKey(1) == ord('q'):  # q to quit
            self.cap.release()
            cv2.destroyAllWindows()
            raise StopIteration

        # Read frame
        ret_val, img0 = self.cap.read()
        img0 = cv2.flip(img0, 1)  # flip left-right

        # Print
        assert ret_val, f'Camera Error {self.pipe}'
        img_path = 'webcam.jpg'
        s = f'webcam {self.count}: '

        # Padded resize
        img = letterbox(img0, self.img_size, stride=self.stride)[0]

        # Convert
        img = img.transpose((2, 0, 1))[::-1]  # HWC to CHW, BGR to RGB
        img = np.ascontiguousarray(img)

        return img_path, img, img0, None, s

    def __len__(self):
        return 0


class LoadStreams:
    # YOLOv5 streamloader, i.e. `python detect.py --source 'rtsp://example.com/media.mp4'  # RTSP, RTMP, HTTP streams`
    def __init__(self, sources='streams.txt', img_size=640, stride=32, auto=True):
        self.mode = 'stream'
        self.img_size = img_size
        self.stride = stride

        if os.path.isfile(sources):
            with open(sources) as f:
                sources = [x.strip() for x in f.read().strip().splitlines() if len(x.strip())]
        else:
            sources = [sources]

        n = len(sources)
        self.imgs, self.fps, self.frames, self.threads = [None] * n, [0] * n, [0] * n, [None] * n
        self.sources = [clean_str(x) for x in sources]  # clean source names for later
        self.auto = auto
        for i, s in enumerate(sources):  # index, source
            # Start thread to read frames from video stream
            st = f'{i + 1}/{n}: {s}... '
            if urlparse(s).hostname in ('www.youtube.com', 'youtube.com', 'youtu.be'):  # if source is YouTube video
                check_requirements(('pafy', 'youtube_dl==2020.12.2'))
                import pafy
                s = pafy.new(s).getbest(preftype="mp4").url  # YouTube URL
            s = eval(s) if s.isnumeric() else s  # i.e. s = '0' local webcam
            if s == 0:
                assert not is_colab(), '--source 0 webcam unsupported on Colab. Rerun command in a local environment.'
                assert not is_kaggle(), '--source 0 webcam unsupported on Kaggle. Rerun command in a local environment.'
            cap = cv2.VideoCapture(s)
            assert cap.isOpened(), f'{st}Failed to open {s}'
            w = int(cap.get(cv2.CAP_PROP_FRAME_WIDTH))
            h = int(cap.get(cv2.CAP_PROP_FRAME_HEIGHT))
            fps = cap.get(cv2.CAP_PROP_FPS)  # warning: may return 0 or nan
            self.frames[i] = max(int(cap.get(cv2.CAP_PROP_FRAME_COUNT)), 0) or float('inf')  # infinite stream fallback
            self.fps[i] = max((fps if math.isfinite(fps) else 0) % 100, 0) or 30  # 30 FPS fallback

            _, self.imgs[i] = cap.read()  # guarantee first frame
            self.threads[i] = Thread(target=self.update, args=([i, cap, s]), daemon=True)
            LOGGER.info(f"{st} Success ({self.frames[i]} frames {w}x{h} at {self.fps[i]:.2f} FPS)")
            self.threads[i].start()
        LOGGER.info('')  # newline

        # check for common shapes
        s = np.stack([letterbox(x, self.img_size, stride=self.stride, auto=self.auto)[0].shape for x in self.imgs])
        self.rect = np.unique(s, axis=0).shape[0] == 1  # rect inference if all shapes equal
        if not self.rect:
            LOGGER.warning('WARNING: Stream shapes differ. For optimal performance supply similarly-shaped streams.')

    def update(self, i, cap, stream):
        # Read stream `i` frames in daemon thread
        n, f, read = 0, self.frames[i], 1  # frame number, frame array, inference every 'read' frame
        while cap.isOpened() and n < f:
            n += 1
            # _, self.imgs[index] = cap.read()
            cap.grab()
            if n % read == 0:
                success, im = cap.retrieve()
                if success:
                    self.imgs[i] = im
                else:
                    LOGGER.warning('WARNING: Video stream unresponsive, please check your IP camera connection.')
                    self.imgs[i] = np.zeros_like(self.imgs[i])
                    cap.open(stream)  # re-open stream if signal was lost
            time.sleep(0.0)  # wait time

    def __iter__(self):
        self.count = -1
        return self

    def __next__(self):
        self.count += 1
        if not all(x.is_alive() for x in self.threads) or cv2.waitKey(1) == ord('q'):  # q to quit
            cv2.destroyAllWindows()
            raise StopIteration

        # Letterbox
        img0 = self.imgs.copy()
        img = [letterbox(x, self.img_size, stride=self.stride, auto=self.rect and self.auto)[0] for x in img0]

        # Stack
        img = np.stack(img, 0)

        # Convert
        img = img[..., ::-1].transpose((0, 3, 1, 2))  # BGR to RGB, BHWC to BCHW
        img = np.ascontiguousarray(img)

        return self.sources, img, img0, None, ''

    def __len__(self):
        return len(self.sources)  # 1E12 frames = 32 streams at 30 FPS for 30 years


def img2label_paths(img_paths):
    # Define label paths as a function of image paths
    sa, sb = f'{os.sep}images{os.sep}', f'{os.sep}labels{os.sep}'  # /images/, /labels/ substrings
    return [sb.join(x.rsplit(sa, 1)).rsplit('.', 1)[0] + '.txt' for x in img_paths]


class LoadImagesAndLabels(Dataset):
    # YOLOv5 train_loader/val_loader, loads images and labels for training and validation
    cache_version = 0.6  # dataset labels *.cache version
    rand_interp_methods = [cv2.INTER_NEAREST, cv2.INTER_LINEAR, cv2.INTER_CUBIC, cv2.INTER_AREA, cv2.INTER_LANCZOS4]

    def __init__(self,
                 data_dict,
                 path,
                 img_size=640,
                 batch_size=16,
                 augment=False,
                 hyp=None,
                 rect=False,
                 image_weights=False,
                 cache_images=False,
                 single_cls=False,
                 stride=32,
                 pad=0.0,
                 prefix='',
                 negatives_path=None):
        self.img_size = img_size
        self.augment = augment
        self.hyp = hyp
        self.image_weights = image_weights
        self.rect = False if image_weights else rect
        self.mosaic = self.augment and not self.rect  # load 4 images at a time into a mosaic (only during training)
        self.mosaic_border = [-img_size // 2, -img_size // 2]
        self.stride = stride
        self.path = path
        self.albumentations = Albumentations() if augment else None

<<<<<<< HEAD

        try:
            f = []  # image files
            for p in path if isinstance(path, list) else [path]:
                p = Path(p)  # os-agnostic
                if p.is_dir():  # dir
                    f += glob.glob(str(p / '**' / '*.*'), recursive=True)
                    # f = list(p.rglob('*.*'))  # pathlib
                elif p.is_file():  # file
                    with open(p) as t:
                        t = t.read().strip().splitlines()
                        parent = str(p.parent) + os.sep
                        f += [x.replace('./', parent) if x.startswith('./') else x for x in t]  # local to global path
                        # f += [p.parent / x.lstrip(os.sep) for x in t]  # local to global path (pathlib)
                else:
                    raise FileNotFoundError(f'{prefix}{p} does not exist')
            self.im_files = sorted(x.replace('/', os.sep) for x in f if x.split('.')[-1].lower() in IMG_FORMATS)
            # self.img_files = sorted([x for x in f if x.suffix[1:].lower() in IMG_FORMATS])  # pathlib
            assert self.im_files, f'{prefix}No images found'
        except Exception as e:
            raise Exception(f'{prefix}Error loading data from {path}: {e}\nSee {HELP_URL}')
=======
        self.im_files = self.find_image_files(self.path, prefix)
        assert self.im_files, f'{prefix}No images found'
>>>>>>> 01fd8492

        # Check cache
        self.label_files = img2label_paths(self.im_files)  # labels
        p = Path(self.path[-1] if isinstance(self.path, list) else self.path)
        cache_path = (p if p.is_file() else Path(self.label_files[0]).parent).with_suffix('.cache')
        try:
            cache, exists = np.load(cache_path, allow_pickle=True).item(), True  # load dict
            assert cache['version'] == self.cache_version  # matches current version
            assert cache['hash'] == get_hash(self.label_files + self.im_files)  # identical hash
        except Exception:
            cache, exists = self.cache_labels(cache_path, prefix), False  # run cache ops

        # Display cache
        nf, nm, ne, nc, n = cache.pop('results')  # found, missing, empty, corrupt, total
        if exists and LOCAL_RANK in {-1, 0}:
            d = f"Scanning '{cache_path}' images and labels... {nf} found, {nm} missing, {ne} empty, {nc} corrupt"
            tqdm(None, desc=prefix + d, total=n, initial=n, bar_format=BAR_FORMAT)  # display cache results
            if cache['msgs']:
                LOGGER.info('\n'.join(cache['msgs']))  # display warnings
        assert nf > 0 or not augment, f'{prefix}No labels in {cache_path}. Can not train without labels. See {HELP_URL}'

        # Read cache
        [cache.pop(k) for k in ('hash', 'version', 'msgs')]  # remove items
        labels, shapes, self.segments = zip(*cache.values())
        self.labels = list(labels)
        self.shapes = np.array(shapes, dtype=np.float64)
        self.im_files = list(cache.keys())  # update
        self.label_files = img2label_paths(cache.keys())  # update
        n = len(shapes)  # number of images
        bi = np.floor(np.arange(n) / batch_size).astype(int)  # batch index
        nb = bi[-1] + 1  # number of batches
        self.batch = bi  # batch index of image
        self.n = n
        self.indices = range(n)
        #print('indices', self.indices)
        

        # print('train_dataset_name: ',data_dict['train_dataset_name'])
        # print('val_dataset_name: ',data_dict['val_dataset_name'])

        # mlflow.log_params({
        #     'train_dataset_name' : data_dict['train_dataset_name'],
        #     'val_dataset_name' : data_dict['val_dataset_name']
        # })

        self._class_to_idx = {lbl:ind for ind, lbl in enumerate(data_dict['names'])}
        self._idx_to_class = {ind:lbl for ind, lbl in enumerate(data_dict['names'])}
        self._classes = data_dict['names']

        self._num_classes = len(self._class_to_idx)
        self._num_samples, self._class_idxs = self._compute_num_samples()
        self._weights = self._compute_occurence_weights()
        # print(self._num_classes, self._num_samples, len(self._weights))

        # Update labels
        include_class = []  # filter labels to include only these classes (optional)
        include_class_array = np.array(include_class).reshape(1, -1)
        for i, (label, segment) in enumerate(zip(self.labels, self.segments)):
            if include_class:
                j = (label[:, 0:1] == include_class_array).any(1)
                self.labels[i] = label[j]
                if segment:
                    self.segments[i] = segment[j]
            if single_cls:  # single-class training, merge all classes into 0
                self.labels[i][:, 0] = 0
                if segment:
                    self.segments[i][:, 0] = 0

        # Rectangular Training
        if self.rect:
            # Sort by aspect ratio
            s = self.shapes  # wh
            ar = s[:, 1] / s[:, 0]  # aspect ratio
            irect = ar.argsort()
            self.im_files = [self.im_files[i] for i in irect]
            self.label_files = [self.label_files[i] for i in irect]
            self.labels = [self.labels[i] for i in irect]
            self.shapes = s[irect]  # wh
            ar = ar[irect]

            # Set training image shapes
            shapes = [[1, 1]] * nb
            for i in range(nb):
                ari = ar[bi == i]
                mini, maxi = ari.min(), ari.max()
                if maxi < 1:
                    shapes[i] = [maxi, 1]
                elif mini > 1:
                    shapes[i] = [1, 1 / mini]

            self.batch_shapes = np.ceil(np.array(shapes) * img_size / stride + pad).astype(int) * stride

        # Cache images into RAM/disk for faster training (WARNING: large datasets may exceed system resources)
        self.ims = [None] * n
        self.npy_files = [Path(f).with_suffix('.npy') for f in self.im_files]
        if cache_images:
            gb = 0  # Gigabytes of cached images
            self.im_hw0, self.im_hw = [None] * n, [None] * n
            fcn = self.cache_images_to_disk if cache_images == 'disk' else self.load_image
            results = ThreadPool(NUM_THREADS).imap(fcn, range(n))
            pbar = tqdm(enumerate(results), total=n, bar_format=BAR_FORMAT, disable=LOCAL_RANK > 0)
            for i, x in pbar:
                if cache_images == 'disk':
                    gb += self.npy_files[i].stat().st_size
                else:  # 'ram'
                    self.ims[i], self.im_hw0[i], self.im_hw[i] = x  # im, hw_orig, hw_resized = load_image(self, i)
                    gb += self.ims[i].nbytes
                pbar.desc = f'{prefix}Caching images ({gb / 1E9:.1f}GB {cache_images})'
            pbar.close()

        self.negatives = None
        if negatives_path:
            img_paths = self.find_image_files(negatives_path, prefix)
            label_paths = img2label_paths(img_paths)

            negatives = []
            for img_path, lbl_path in zip(img_paths, label_paths):
                img = cv2.imread(img_path)
                with open(lbl_path) as f:
                    boxes = [[float(c) for c in box.strip().split(' ')[1:]] for box in f.readlines()]
                boxes = xywhn2xyxy(np.array(boxes), img.shape[1], img.shape[0]).round().astype('int').tolist()
                negatives.extend([img[y1:y2, x1:x2] for (x1, y1, x2, y2) in boxes])
            assert negatives, f"No images in negatives dataset at {negatives_path}"
            self.negatives = negatives

    def find_image_files(self, path, prefix):
        try:
            f = []  # image files
            for p in path if isinstance(path, list) else [path]:
                p = Path(p)  # os-agnostic
                if p.is_dir():  # dir
                    f += glob.glob(str(p / '**' / '*.*'), recursive=True)
                    # f = list(p.rglob('*.*'))  # pathlib
                elif p.is_file():  # file
                    with open(p) as t:
                        t = t.read().strip().splitlines()
                        parent = str(p.parent) + os.sep
                        f += [x.replace('./', parent) if x.startswith('./') else x for x in t]  # local to global path
                        # f += [p.parent / x.lstrip(os.sep) for x in t]  # local to global path (pathlib)
                else:
                    raise FileNotFoundError(f'{prefix}{p} does not exist')
            im_files = sorted(x.replace('/', os.sep) for x in f if x.split('.')[-1].lower() in IMG_FORMATS)
            # self.img_files = sorted([x for x in f if x.suffix[1:].lower() in IMG_FORMATS])  # pathlib
            return im_files
        except Exception as e:
            raise Exception(f'{prefix}Error loading data from {path}: {e}\nSee {HELP_URL}')

    def cache_labels(self, path=Path('./labels.cache'), prefix=''):
        # Cache dataset labels, check images and read shapes
        x = {}  # dict
        nm, nf, ne, nc, msgs = 0, 0, 0, 0, []  # number missing, found, empty, corrupt, messages
        desc = f"{prefix}Scanning '{path.parent / path.stem}' images and labels..."
        with Pool(NUM_THREADS) as pool:
            pbar = tqdm(pool.imap(verify_image_label, zip(self.im_files, self.label_files, repeat(prefix))),
                        desc=desc,
                        total=len(self.im_files),
                        bar_format=BAR_FORMAT)
            for im_file, lb, shape, segments, nm_f, nf_f, ne_f, nc_f, msg in pbar:
                nm += nm_f
                nf += nf_f
                ne += ne_f
                nc += nc_f
                if im_file:
                    x[im_file] = [lb, shape, segments]
                if msg:
                    msgs.append(msg)
                pbar.desc = f"{desc}{nf} found, {nm} missing, {ne} empty, {nc} corrupt"

        pbar.close()
        if msgs:
            LOGGER.info('\n'.join(msgs))
        if nf == 0:
            LOGGER.warning(f'{prefix}WARNING: No labels found in {path}. See {HELP_URL}')
        x['hash'] = get_hash(self.label_files + self.im_files)
        x['results'] = nf, nm, ne, nc, len(self.im_files)
        x['msgs'] = msgs  # warnings
        x['version'] = self.cache_version  # cache version
        try:
            np.save(path, x)  # save cache for next time
            path.with_suffix('.cache.npy').rename(path)  # remove .npy suffix
            LOGGER.info(f'{prefix}New cache created: {path}')
        except Exception as e:
            LOGGER.warning(f'{prefix}WARNING: Cache directory {path.parent} is not writeable: {e}')  # not writeable
        return x

    def __len__(self):
        return len(self.im_files)

    # def __iter__(self):
    #     self.count = -1
    #     print('ran dataset iter')
    #     #self.shuffled_vector = np.random.permutation(self.nF) if self.augment else np.arange(self.nF)
    #     return self

    def __getitem__(self, index):
        #print(index)
        #print(self.indices[index])
        index = self.indices[index]  # linear, shuffled, or image_weights

        hyp = self.hyp
        mosaic = self.mosaic and random.random() < hyp['mosaic']
        if mosaic:
            # Load mosaic
            img, labels = self.load_mosaic(index)
            shapes = None

            # MixUp augmentation
            if random.random() < hyp['mixup']:
                img, labels = mixup(img, labels, *self.load_mosaic(random.randint(0, self.n - 1)))

        else:
            # Load image
            img, (h0, w0), (h, w) = self.load_image(index)

            # Letterbox
            shape = self.batch_shapes[self.batch[index]] if self.rect else self.img_size  # final letterboxed shape
            img, ratio, pad = letterbox(img, shape, auto=False, scaleup=self.augment)
            shapes = (h0, w0), ((h / h0, w / w0), pad)  # for COCO mAP rescaling

            labels = self.labels[index].copy()
            if labels.size:  # normalized xywh to pixel xyxy format
                labels[:, 1:] = xywhn2xyxy(labels[:, 1:], ratio[0] * w, ratio[1] * h, padw=pad[0], padh=pad[1])

            if self.augment:

                if self.negatives:
                    objects = random.choices(self.negatives, k=random.randint(1, 4))
                    random_paste_objects(img, labels[:, 1:], objects) # modify inplace

                img, labels = random_perspective(img,
                                                 labels,
                                                 degrees=hyp['degrees'],
                                                 translate=hyp['translate'],
                                                 scale=hyp['scale'],
                                                 shear=hyp['shear'],
                                                 perspective=hyp['perspective'])

        nl = len(labels)  # number of labels
        if nl:
            labels[:, 1:5] = xyxy2xywhn(labels[:, 1:5], w=img.shape[1], h=img.shape[0], clip=True, eps=1E-3)

        if self.augment:
            # Albumentations
            img, labels = self.albumentations(img, labels)
            nl = len(labels)  # update after albumentations

            # HSV color-space
            augment_hsv(img, hgain=hyp['hsv_h'], sgain=hyp['hsv_s'], vgain=hyp['hsv_v'])

            # Flip up-down
            if random.random() < hyp['flipud']:
                img = np.flipud(img)
                if nl:
                    labels[:, 2] = 1 - labels[:, 2]

            # Flip left-right
            if random.random() < hyp['fliplr']:
                img = np.fliplr(img)
                if nl:
                    labels[:, 1] = 1 - labels[:, 1]

            # Cutouts
            # labels = cutout(img, labels, p=0.5)
            # nl = len(labels)  # update after cutout

        labels_out = torch.zeros((nl, 6))
        if nl:
            labels_out[:, 1:] = torch.from_numpy(labels)

        # Convert
        img = img.transpose((2, 0, 1))[::-1]  # HWC to CHW, BGR to RGB
        img = np.ascontiguousarray(img)

        return torch.from_numpy(img), labels_out, self.im_files[index], shapes

    def load_image(self, i):
        # Loads 1 image from dataset index 'i', returns (im, original hw, resized hw)
        im, f, fn = self.ims[i], self.im_files[i], self.npy_files[i],
        if im is None:  # not cached in RAM
            if fn.exists():  # load npy
                im = np.load(fn)
            else:  # read image
                im = cv2.imread(f)  # BGR
                assert im is not None, f'Image Not Found {f}'
            h0, w0 = im.shape[:2]  # orig hw
            r = self.img_size / max(h0, w0)  # ratio
            if r != 1:  # if sizes are not equal
                interp = cv2.INTER_LINEAR if (self.augment or r > 1) else cv2.INTER_AREA
                im = cv2.resize(im, (int(w0 * r), int(h0 * r)), interpolation=interp)
            return im, (h0, w0), im.shape[:2]  # im, hw_original, hw_resized
        else:
            return self.ims[i], self.im_hw0[i], self.im_hw[i]  # im, hw_original, hw_resized

    def cache_images_to_disk(self, i):
        # Saves an image as an *.npy file for faster loading
        f = self.npy_files[i]
        if not f.exists():
            np.save(f.as_posix(), cv2.imread(self.im_files[i]))

    def load_mosaic(self, index):
        # YOLOv5 4-mosaic loader. Loads 1 image + 3 random images into a 4-image mosaic
        labels4, segments4 = [], []
        s = self.img_size
        yc, xc = (int(random.uniform(-x, 2 * s + x)) for x in self.mosaic_border)  # mosaic center x, y
        indices = [index] + random.choices(self.indices, k=3)  # 3 additional image indices
        random.shuffle(indices)
        for i, index in enumerate(indices):
            # Load image
            img, _, (h, w) = self.load_image(index)

            # place img in img4
            if i == 0:  # top left
                img4 = np.full((s * 2, s * 2, img.shape[2]), 114, dtype=np.uint8)  # base image with 4 tiles
                x1a, y1a, x2a, y2a = max(xc - w, 0), max(yc - h, 0), xc, yc  # xmin, ymin, xmax, ymax (large image)
                x1b, y1b, x2b, y2b = w - (x2a - x1a), h - (y2a - y1a), w, h  # xmin, ymin, xmax, ymax (small image)
            elif i == 1:  # top right
                x1a, y1a, x2a, y2a = xc, max(yc - h, 0), min(xc + w, s * 2), yc
                x1b, y1b, x2b, y2b = 0, h - (y2a - y1a), min(w, x2a - x1a), h
            elif i == 2:  # bottom left
                x1a, y1a, x2a, y2a = max(xc - w, 0), yc, xc, min(s * 2, yc + h)
                x1b, y1b, x2b, y2b = w - (x2a - x1a), 0, w, min(y2a - y1a, h)
            elif i == 3:  # bottom right
                x1a, y1a, x2a, y2a = xc, yc, min(xc + w, s * 2), min(s * 2, yc + h)
                x1b, y1b, x2b, y2b = 0, 0, min(w, x2a - x1a), min(y2a - y1a, h)

            img4[y1a:y2a, x1a:x2a] = img[y1b:y2b, x1b:x2b]  # img4[ymin:ymax, xmin:xmax]
            padw = x1a - x1b
            padh = y1a - y1b

            # Labels
            labels, segments = self.labels[index].copy(), self.segments[index].copy()
            if labels.size:
                labels[:, 1:] = xywhn2xyxy(labels[:, 1:], w, h, padw, padh)  # normalized xywh to pixel xyxy format
                segments = [xyn2xy(x, w, h, padw, padh) for x in segments]
            labels4.append(labels)
            segments4.extend(segments)

        # Concat/clip labels
        labels4 = np.concatenate(labels4, 0)
        for x in (labels4[:, 1:], *segments4):
            np.clip(x, 0, 2 * s, out=x)  # clip when using random_perspective()
        # img4, labels4 = replicate(img4, labels4)  # replicate

        # Augment
        img4, labels4, segments4 = copy_paste(img4, labels4, segments4, p=self.hyp['copy_paste'])
        img4, labels4 = random_perspective(img4,
                                           labels4,
                                           segments4,
                                           degrees=self.hyp['degrees'],
                                           translate=self.hyp['translate'],
                                           scale=self.hyp['scale'],
                                           shear=self.hyp['shear'],
                                           perspective=self.hyp['perspective'],
                                           border=self.mosaic_border)  # border to remove

        return img4, labels4

    def load_mosaic9(self, index):
        # YOLOv5 9-mosaic loader. Loads 1 image + 8 random images into a 9-image mosaic
        labels9, segments9 = [], []
        s = self.img_size
        indices = [index] + random.choices(self.indices, k=8)  # 8 additional image indices
        random.shuffle(indices)
        hp, wp = -1, -1  # height, width previous
        for i, index in enumerate(indices):
            # Load image
            img, _, (h, w) = self.load_image(index)

            # place img in img9
            if i == 0:  # center
                img9 = np.full((s * 3, s * 3, img.shape[2]), 114, dtype=np.uint8)  # base image with 4 tiles
                h0, w0 = h, w
                c = s, s, s + w, s + h  # xmin, ymin, xmax, ymax (base) coordinates
            elif i == 1:  # top
                c = s, s - h, s + w, s
            elif i == 2:  # top right
                c = s + wp, s - h, s + wp + w, s
            elif i == 3:  # right
                c = s + w0, s, s + w0 + w, s + h
            elif i == 4:  # bottom right
                c = s + w0, s + hp, s + w0 + w, s + hp + h
            elif i == 5:  # bottom
                c = s + w0 - w, s + h0, s + w0, s + h0 + h
            elif i == 6:  # bottom left
                c = s + w0 - wp - w, s + h0, s + w0 - wp, s + h0 + h
            elif i == 7:  # left
                c = s - w, s + h0 - h, s, s + h0
            elif i == 8:  # top left
                c = s - w, s + h0 - hp - h, s, s + h0 - hp

            padx, pady = c[:2]
            x1, y1, x2, y2 = (max(x, 0) for x in c)  # allocate coords

            # Labels
            labels, segments = self.labels[index].copy(), self.segments[index].copy()
            if labels.size:
                labels[:, 1:] = xywhn2xyxy(labels[:, 1:], w, h, padx, pady)  # normalized xywh to pixel xyxy format
                segments = [xyn2xy(x, w, h, padx, pady) for x in segments]
            labels9.append(labels)
            segments9.extend(segments)

            # Image
            img9[y1:y2, x1:x2] = img[y1 - pady:, x1 - padx:]  # img9[ymin:ymax, xmin:xmax]
            hp, wp = h, w  # height, width previous

        # Offset
        yc, xc = (int(random.uniform(0, s)) for _ in self.mosaic_border)  # mosaic center x, y
        img9 = img9[yc:yc + 2 * s, xc:xc + 2 * s]

        # Concat/clip labels
        labels9 = np.concatenate(labels9, 0)
        labels9[:, [1, 3]] -= xc
        labels9[:, [2, 4]] -= yc
        c = np.array([xc, yc])  # centers
        segments9 = [x - c for x in segments9]

        for x in (labels9[:, 1:], *segments9):
            np.clip(x, 0, 2 * s, out=x)  # clip when using random_perspective()
        # img9, labels9 = replicate(img9, labels9)  # replicate

        # Augment
        img9, labels9 = random_perspective(img9,
                                           labels9,
                                           segments9,
                                           degrees=self.hyp['degrees'],
                                           translate=self.hyp['translate'],
                                           scale=self.hyp['scale'],
                                           shear=self.hyp['shear'],
                                           perspective=self.hyp['perspective'],
                                           border=self.mosaic_border)  # border to remove

        return img9, labels9

    @staticmethod
    def collate_fn(batch):
        im, label, path, shapes = zip(*batch)  # transposed
        for i, lb in enumerate(label):
            lb[:, 0] = i  # add target image index for build_targets()
        return torch.stack(im, 0), torch.cat(label, 0), path, shapes

    @staticmethod
    def collate_fn4(batch):
        img, label, path, shapes = zip(*batch)  # transposed
        n = len(shapes) // 4
        im4, label4, path4, shapes4 = [], [], path[:n], shapes[:n]

        ho = torch.tensor([[0.0, 0, 0, 1, 0, 0]])
        wo = torch.tensor([[0.0, 0, 1, 0, 0, 0]])
        s = torch.tensor([[1, 1, 0.5, 0.5, 0.5, 0.5]])  # scale
        for i in range(n):  # zidane torch.zeros(16,3,720,1280)  # BCHW
            i *= 4
            if random.random() < 0.5:
                im = F.interpolate(img[i].unsqueeze(0).float(), scale_factor=2.0, mode='bilinear',
                                   align_corners=False)[0].type(img[i].type())
                lb = label[i]
            else:
                im = torch.cat((torch.cat((img[i], img[i + 1]), 1), torch.cat((img[i + 2], img[i + 3]), 1)), 2)
                lb = torch.cat((label[i], label[i + 1] + ho, label[i + 2] + wo, label[i + 3] + ho + wo), 0) * s
            im4.append(im)
            label4.append(lb)

        for i, lb in enumerate(label4):
            lb[:, 0] = i  # add target image index for build_targets()

        return torch.stack(im4, 0), torch.cat(label4, 0), path4, shapes4


    def _compute_num_samples(self):
        class_idxs = [lbl.flatten()[0] for ls in self.labels for lbl in ls]
        return len(class_idxs), class_idxs

    def _compute_occurence_weights(self):
        # weight_by_class = {
        #     cls: 1 / (self._num_classes * (self._class_idxs.count(self._class_to_idx[cls])+0.00000000001))
        #     for cls in self._classes
        # }

        # weights = [weight_by_class[self._idx_to_class[idx]] for idx in self._class_idxs]

        weights = []
        occ_ls = []
        img_weight = 1
        for lbl_ls in self.labels:
            for lbl in lbl_ls:
                img_weight = img_weight*(1/(self._num_classes * self._class_idxs.count(lbl.flatten()[0])))
                occ_ls.append(self._class_idxs.count(lbl.flatten()[0]))

            if wrsampling == 'mult':
                weights.append(img_weight) 
            elif wrsampling == 'avg':
                weights.append(1/(self._num_classes * np.mean(occ_ls)))
            occ_ls = []
            img_weight=1
        # print('len_weights: ', len(weights))
        # print('weights: ', weights)
        return weights


# Ancillary functions --------------------------------------------------------------------------------------------------
def create_folder(path='./new'):
    # Create folder
    if os.path.exists(path):
        shutil.rmtree(path)  # delete output folder
    os.makedirs(path)  # make new output folder


def flatten_recursive(path=DATASETS_DIR / 'coco128'):
    # Flatten a recursive directory by bringing all files to top level
    new_path = Path(str(path) + '_flat')
    create_folder(new_path)
    for file in tqdm(glob.glob(str(Path(path)) + '/**/*.*', recursive=True)):
        shutil.copyfile(file, new_path / Path(file).name)


def extract_boxes(path=DATASETS_DIR / 'coco128'):  # from utils.dataloaders import *; extract_boxes()
    # Convert detection dataset into classification dataset, with one directory per class
    path = Path(path)  # images dir
    shutil.rmtree(path / 'classifier') if (path / 'classifier').is_dir() else None  # remove existing
    files = list(path.rglob('*.*'))
    n = len(files)  # number of files
    for im_file in tqdm(files, total=n):
        if im_file.suffix[1:] in IMG_FORMATS:
            # image
            im = cv2.imread(str(im_file))[..., ::-1]  # BGR to RGB
            h, w = im.shape[:2]

            # labels
            lb_file = Path(img2label_paths([str(im_file)])[0])
            if Path(lb_file).exists():
                with open(lb_file) as f:
                    lb = np.array([x.split() for x in f.read().strip().splitlines()], dtype=np.float32)  # labels

                for j, x in enumerate(lb):
                    c = int(x[0])  # class
                    f = (path / 'classifier') / f'{c}' / f'{path.stem}_{im_file.stem}_{j}.jpg'  # new filename
                    if not f.parent.is_dir():
                        f.parent.mkdir(parents=True)

                    b = x[1:] * [w, h, w, h]  # box
                    # b[2:] = b[2:].max()  # rectangle to square
                    b[2:] = b[2:] * 1.2 + 3  # pad
                    b = xywh2xyxy(b.reshape(-1, 4)).ravel().astype(int)

                    b[[0, 2]] = np.clip(b[[0, 2]], 0, w)  # clip boxes outside of image
                    b[[1, 3]] = np.clip(b[[1, 3]], 0, h)
                    assert cv2.imwrite(str(f), im[b[1]:b[3], b[0]:b[2]]), f'box failure in {f}'


def autosplit(path=DATASETS_DIR / 'coco128/images', weights=(0.9, 0.1, 0.0), annotated_only=False):
    """ Autosplit a dataset into train/val/test splits and save path/autosplit_*.txt files
    Usage: from utils.dataloaders import *; autosplit()
    Arguments
        path:            Path to images directory
        weights:         Train, val, test weights (list, tuple)
        annotated_only:  Only use images with an annotated txt file
    """
    path = Path(path)  # images dir
    files = sorted(x for x in path.rglob('*.*') if x.suffix[1:].lower() in IMG_FORMATS)  # image files only
    n = len(files)  # number of files
    random.seed(0)  # for reproducibility
    indices = random.choices([0, 1, 2], weights=weights, k=n)  # assign each image to a split

    txt = ['autosplit_train.txt', 'autosplit_val.txt', 'autosplit_test.txt']  # 3 txt files
    [(path.parent / x).unlink(missing_ok=True) for x in txt]  # remove existing

    print(f'Autosplitting images from {path}' + ', using *.txt labeled images only' * annotated_only)
    for i, img in tqdm(zip(indices, files), total=n):
        if not annotated_only or Path(img2label_paths([str(img)])[0]).exists():  # check label
            with open(path.parent / txt[i], 'a') as f:
                f.write('./' + img.relative_to(path.parent).as_posix() + '\n')  # add image to txt file


def verify_image_label(args):
    # Verify one image-label pair
    im_file, lb_file, prefix = args
    nm, nf, ne, nc, msg, segments = 0, 0, 0, 0, '', []  # number (missing, found, empty, corrupt), message, segments
    try:
        # verify images
        im = Image.open(im_file)
        im.verify()  # PIL verify
        shape = exif_size(im)  # image size
        assert (shape[0] > 9) & (shape[1] > 9), f'image size {shape} <10 pixels'
        assert im.format.lower() in IMG_FORMATS, f'invalid image format {im.format}'
        if im.format.lower() in ('jpg', 'jpeg'):
            with open(im_file, 'rb') as f:
                f.seek(-2, 2)
                if f.read() != b'\xff\xd9':  # corrupt JPEG
                    ImageOps.exif_transpose(Image.open(im_file)).save(im_file, 'JPEG', subsampling=0, quality=100)
                    msg = f'{prefix}WARNING: {im_file}: corrupt JPEG restored and saved'

        # verify labels
        if os.path.isfile(lb_file):
            nf = 1  # label found
            with open(lb_file) as f:
                lb = [x.split() for x in f.read().strip().splitlines() if len(x)]
                if any(len(x) > 6 for x in lb):  # is segment
                    classes = np.array([x[0] for x in lb], dtype=np.float32)
                    segments = [np.array(x[1:], dtype=np.float32).reshape(-1, 2) for x in lb]  # (cls, xy1...)
                    lb = np.concatenate((classes.reshape(-1, 1), segments2boxes(segments)), 1)  # (cls, xywh)
                lb = np.array(lb, dtype=np.float32)
            nl = len(lb)
            if nl:
                assert lb.shape[1] == 5, f'labels require 5 columns, {lb.shape[1]} columns detected'
                assert (lb >= 0).all(), f'negative label values {lb[lb < 0]}'
                assert (lb[:, 1:] <= 1).all(), f'non-normalized or out of bounds coordinates {lb[:, 1:][lb[:, 1:] > 1]}'
                _, i = np.unique(lb, axis=0, return_index=True)
                if len(i) < nl:  # duplicate row check
                    lb = lb[i]  # remove duplicates
                    if segments:
                        segments = segments[i]
                    msg = f'{prefix}WARNING: {im_file}: {nl - len(i)} duplicate labels removed'
            else:
                ne = 1  # label empty
                lb = np.zeros((0, 5), dtype=np.float32)
        else:
            nm = 1  # label missing
            lb = np.zeros((0, 5), dtype=np.float32)
        return im_file, lb, shape, segments, nm, nf, ne, nc, msg
    except Exception as e:
        nc = 1
        msg = f'{prefix}WARNING: {im_file}: ignoring corrupt image/label: {e}'
        return [None, None, None, None, nm, nf, ne, nc, msg]


def dataset_stats(path='coco128.yaml', autodownload=False, verbose=False, profile=False, hub=False):
    """ Return dataset statistics dictionary with images and instances counts per split per class
    To run in parent directory: export PYTHONPATH="$PWD/yolov5"
    Usage1: from utils.dataloaders import *; dataset_stats('coco128.yaml', autodownload=True)
    Usage2: from utils.dataloaders import *; dataset_stats('path/to/coco128_with_yaml.zip')
    Arguments
        path:           Path to data.yaml or data.zip (with data.yaml inside data.zip)
        autodownload:   Attempt to download dataset if not found locally
        verbose:        Print stats dictionary
    """

    def _round_labels(labels):
        # Update labels to integer class and 6 decimal place floats
        return [[int(c), *(round(x, 4) for x in points)] for c, *points in labels]

    def _find_yaml(dir):
        # Return data.yaml file
        files = list(dir.glob('*.yaml')) or list(dir.rglob('*.yaml'))  # try root level first and then recursive
        assert files, f'No *.yaml file found in {dir}'
        if len(files) > 1:
            files = [f for f in files if f.stem == dir.stem]  # prefer *.yaml files that match dir name
            assert files, f'Multiple *.yaml files found in {dir}, only 1 *.yaml file allowed'
        assert len(files) == 1, f'Multiple *.yaml files found: {files}, only 1 *.yaml file allowed in {dir}'
        return files[0]

    def _unzip(path):
        # Unzip data.zip
        if str(path).endswith('.zip'):  # path is data.zip
            assert Path(path).is_file(), f'Error unzipping {path}, file not found'
            ZipFile(path).extractall(path=path.parent)  # unzip
            dir = path.with_suffix('')  # dataset directory == zip name
            assert dir.is_dir(), f'Error unzipping {path}, {dir} not found. path/to/abc.zip MUST unzip to path/to/abc/'
            return True, str(dir), _find_yaml(dir)  # zipped, data_dir, yaml_path
        else:  # path is data.yaml
            return False, None, path

    def _hub_ops(f, max_dim=1920):
        # HUB ops for 1 image 'f': resize and save at reduced quality in /dataset-hub for web/app viewing
        f_new = im_dir / Path(f).name  # dataset-hub image filename
        try:  # use PIL
            im = Image.open(f)
            r = max_dim / max(im.height, im.width)  # ratio
            if r < 1.0:  # image too large
                im = im.resize((int(im.width * r), int(im.height * r)))
            im.save(f_new, 'JPEG', quality=75, optimize=True)  # save
        except Exception as e:  # use OpenCV
            print(f'WARNING: HUB ops PIL failure {f}: {e}')
            im = cv2.imread(f)
            im_height, im_width = im.shape[:2]
            r = max_dim / max(im_height, im_width)  # ratio
            if r < 1.0:  # image too large
                im = cv2.resize(im, (int(im_width * r), int(im_height * r)), interpolation=cv2.INTER_AREA)
            cv2.imwrite(str(f_new), im)

    zipped, data_dir, yaml_path = _unzip(Path(path))
    try:
        with open(check_yaml(yaml_path), errors='ignore') as f:
            data = yaml.safe_load(f)  # data dict
            if zipped:
                data['path'] = data_dir  # TODO: should this be dir.resolve()?`
    except Exception:
        raise Exception("error/HUB/dataset_stats/yaml_load")

    check_dataset(data, autodownload)  # download dataset if missing
    hub_dir = Path(data['path'] + ('-hub' if hub else ''))
    stats = {'nc': data['nc'], 'names': data['names']}  # statistics dictionary
    for split in 'train', 'val', 'test':
        if data.get(split) is None:
            stats[split] = None  # i.e. no test set
            continue
        x = []
        dataset = LoadImagesAndLabels(data[split])  # load dataset
        for label in tqdm(dataset.labels, total=dataset.n, desc='Statistics'):
            x.append(np.bincount(label[:, 0].astype(int), minlength=data['nc']))
        x = np.array(x)  # shape(128x80)
        stats[split] = {
            'instance_stats': {
                'total': int(x.sum()),
                'per_class': x.sum(0).tolist()},
            'image_stats': {
                'total': dataset.n,
                'unlabelled': int(np.all(x == 0, 1).sum()),
                'per_class': (x > 0).sum(0).tolist()},
            'labels': [{
                str(Path(k).name): _round_labels(v.tolist())} for k, v in zip(dataset.im_files, dataset.labels)]}

        if hub:
            im_dir = hub_dir / 'images'
            im_dir.mkdir(parents=True, exist_ok=True)
            for _ in tqdm(ThreadPool(NUM_THREADS).imap(_hub_ops, dataset.im_files), total=dataset.n, desc='HUB Ops'):
                pass

    # Profile
    stats_path = hub_dir / 'stats.json'
    if profile:
        for _ in range(1):
            file = stats_path.with_suffix('.npy')
            t1 = time.time()
            np.save(file, stats)
            t2 = time.time()
            x = np.load(file, allow_pickle=True)
            print(f'stats.npy times: {time.time() - t2:.3f}s read, {t2 - t1:.3f}s write')

            file = stats_path.with_suffix('.json')
            t1 = time.time()
            with open(file, 'w') as f:
                json.dump(stats, f)  # save stats *.json
            t2 = time.time()
            with open(file) as f:
                x = json.load(f)  # load hyps dict
            print(f'stats.json times: {time.time() - t2:.3f}s read, {t2 - t1:.3f}s write')

    # Save, print and return
    if hub:
        print(f'Saving {stats_path.resolve()}...')
        with open(stats_path, 'w') as f:
            json.dump(stats, f)  # save stats.json
    if verbose:
        print(json.dumps(stats, indent=2, sort_keys=False))
    return stats<|MERGE_RESOLUTION|>--- conflicted
+++ resolved
@@ -114,11 +114,8 @@
                       quad=False,
                       prefix='',
                       shuffle=False,
-<<<<<<< HEAD
-                      train_val=''):
-=======
+                      train_val='',
                       negatives_path=None):
->>>>>>> 01fd8492
     if rect and shuffle:
         LOGGER.warning('WARNING: --rect is incompatible with DataLoader shuffle, setting shuffle=False')
         shuffle = False
@@ -459,32 +456,8 @@
         self.path = path
         self.albumentations = Albumentations() if augment else None
 
-<<<<<<< HEAD
-
-        try:
-            f = []  # image files
-            for p in path if isinstance(path, list) else [path]:
-                p = Path(p)  # os-agnostic
-                if p.is_dir():  # dir
-                    f += glob.glob(str(p / '**' / '*.*'), recursive=True)
-                    # f = list(p.rglob('*.*'))  # pathlib
-                elif p.is_file():  # file
-                    with open(p) as t:
-                        t = t.read().strip().splitlines()
-                        parent = str(p.parent) + os.sep
-                        f += [x.replace('./', parent) if x.startswith('./') else x for x in t]  # local to global path
-                        # f += [p.parent / x.lstrip(os.sep) for x in t]  # local to global path (pathlib)
-                else:
-                    raise FileNotFoundError(f'{prefix}{p} does not exist')
-            self.im_files = sorted(x.replace('/', os.sep) for x in f if x.split('.')[-1].lower() in IMG_FORMATS)
-            # self.img_files = sorted([x for x in f if x.suffix[1:].lower() in IMG_FORMATS])  # pathlib
-            assert self.im_files, f'{prefix}No images found'
-        except Exception as e:
-            raise Exception(f'{prefix}Error loading data from {path}: {e}\nSee {HELP_URL}')
-=======
         self.im_files = self.find_image_files(self.path, prefix)
         assert self.im_files, f'{prefix}No images found'
->>>>>>> 01fd8492
 
         # Check cache
         self.label_files = img2label_paths(self.im_files)  # labels
